--- conflicted
+++ resolved
@@ -1,13 +1,11 @@
-<<<<<<< HEAD
-# misc
+# don't include some slurm log files that I have
 paper/model_fits/slurm
-=======
+
 # macOS
 .DS_Store
 
 # vscode
 .vscode/
->>>>>>> 0725d066
 
 # Byte-compiled / optimized / DLL files
 __pycache__/
