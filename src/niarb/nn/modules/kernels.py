from collections.abc import Callable, Sequence
from numbers import Number
from itertools import chain

import torch
from torch import Tensor

from .functions import Function
from .frame import ParameterFrame
from ..functional import diff
from niarb.tensors.periodic import PeriodicTensor
from niarb.special.resolvent import laplace_r


__all__ = [
    "MatrixKernel",
    "GaussianKernel",
    "LaplaceKernel",
    "PiecewiseKernel",
    "TuningKernel",
]


class Kernel(Function):
    kernel: Callable[[*tuple[Tensor, ...]], Tensor]

    def __init__(
        self,
        x_keys: Sequence[str] | str = (),
        y_keys: Sequence[str] | str | None = None,
    ):
        super().__init__()
        if isinstance(x_keys, str):
            x_keys = (x_keys,)
        if isinstance(y_keys, str):
            y_keys = (y_keys,)

        self.x_keys = x_keys
        self.y_keys = x_keys if y_keys is None else y_keys

    def forward(self, x: ParameterFrame, y: ParameterFrame) -> Tensor:
        x_ = (x.data[k] for k in self.x_keys)
        y_ = (y.data[k] for k in self.y_keys)
        return self.kernel(*chain.from_iterable(zip(x_, y_)))


class RadialKernel(Kernel):
    def forward(self, x: ParameterFrame, y: ParameterFrame) -> Tensor:
        x_ = (x.data[k] for k in self.x_keys)
        y_ = (y.data[k] for k in self.y_keys)
        args = tuple(chain.from_iterable(zip(x_, y_)))
        if len(args) < 2:
            raise ValueError("RadialKernel requires at least two arguments")
        return self.kernel(diff(args[0], args[1]).norm(dim=-1), *args[2:])


class MatrixKernel(Kernel):
    def __init__(self, matrix: Tensor | Sequence[Sequence[Number]], *args, **kwargs):
        super().__init__(*args, **kwargs)
        self.register_buffer("matrix", torch.as_tensor(matrix), persistent=False)

    def kernel(self, idx_x: Tensor, idx_y: Tensor) -> Tensor:
        return self.matrix[idx_x, idx_y]


<<<<<<< HEAD
class GaussianKernel(Kernel):
    def __init__(self, sigma: Tensor | Sequence[Sequence[Number]], *args, **kwargs):
=======
class GaussianKernel(RadialKernel):
    def __init__(self, sigma: Tensor, *args, **kwargs):
>>>>>>> 74aafaae
        super().__init__(*args, **kwargs)
        self.register_buffer("sigma", torch.as_tensor(sigma), persistent=False)

    def kernel(self, r: Tensor, idx_x: Tensor, idx_y: Tensor) -> Tensor:
        sigma = self.sigma[idx_x, idx_y]
        return torch.exp(-(r**2) / (2 * sigma**2))


class LaplaceKernel(RadialKernel):
    def __init__(self, d: int, sigma: Tensor, *args, **kwargs):
        super().__init__(*args, **kwargs)
        self.d = d
        self.sigma = sigma

    def kernel(self, r: Tensor, idx_x: Tensor, idx_y: Tensor) -> Tensor:
        sigma = self.sigma[idx_x, idx_y]
        return laplace_r(self.d, 1 / sigma**2, r)


class PiecewiseKernel(RadialKernel):
    def __init__(
        self,
        f: RadialKernel,
        g: RadialKernel,
        radius: Tensor,
        *args,
        continuous: bool = True,
        **kwargs,
    ):
        super().__init__(*args, **kwargs)
        self.f = f
        self.g = g
        self.radius = radius
        self.continuous = continuous

    def kernel(self, r: Tensor, idx_x: Tensor, idx_y: Tensor) -> Tensor:
        radius = self.radius[idx_x, idx_y]
        ratio = (
            self.f.kernel(radius, idx_x, idx_y) / self.g.kernel(radius, idx_x, idx_y)
            if self.continuous
            else 1
        )
        return torch.where(
            r < radius,
            self.f.kernel(r, idx_x, idx_y),
            ratio * self.g.kernel(r, idx_x, idx_y),
        )


class TuningKernel(Kernel):
    def __init__(self, kappa: Tensor | Sequence[Sequence[Number]], *args, **kwargs):
        super().__init__(*args, **kwargs)
        self.register_buffer("kappa", torch.as_tensor(kappa), persistent=False)

    def kernel(
        self, x: PeriodicTensor, y: PeriodicTensor, idx_x: Tensor, idx_y: Tensor
    ) -> Tensor:
        theta = diff(x, y)
        return 1 + 2 * self.kappa[idx_x, idx_y] * torch.cos(
            theta.to_period(2 * torch.pi).norm(dim=-1)
        )<|MERGE_RESOLUTION|>--- conflicted
+++ resolved
@@ -63,13 +63,8 @@
         return self.matrix[idx_x, idx_y]
 
 
-<<<<<<< HEAD
-class GaussianKernel(Kernel):
+class GaussianKernel(RadialKernel):
     def __init__(self, sigma: Tensor | Sequence[Sequence[Number]], *args, **kwargs):
-=======
-class GaussianKernel(RadialKernel):
-    def __init__(self, sigma: Tensor, *args, **kwargs):
->>>>>>> 74aafaae
         super().__init__(*args, **kwargs)
         self.register_buffer("sigma", torch.as_tensor(sigma), persistent=False)
 
